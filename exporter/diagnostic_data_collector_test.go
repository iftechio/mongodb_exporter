--- conflicted
+++ resolved
@@ -18,17 +18,11 @@
 
 import (
 	"context"
-<<<<<<< HEAD
-	"fmt"
-	"sort"
-=======
 	"os"
->>>>>>> a9fb2fb2
 	"strings"
 	"testing"
 	"time"
 
-	"github.com/percona/exporter_shared/helpers"
 	"github.com/prometheus/client_golang/prometheus"
 	"github.com/prometheus/client_golang/prometheus/testutil"
 	"github.com/sirupsen/logrus"
@@ -36,7 +30,6 @@
 	"github.com/stretchr/testify/require"
 
 	"github.com/percona/exporter_shared/helpers"
-
 	"github.com/percona/mongodb_exporter/internal/tu"
 )
 
@@ -87,54 +80,16 @@
 	defer cancel()
 
 	client := tu.DefaultTestClient(ctx, t)
-<<<<<<< HEAD
-
-	ti, err := newTopologyInfo(ctx, client)
-	require.NoError(t, err)
-
-	c := &diagnosticDataCollector{
-		client:         client,
-		logger:         logrus.New(),
-		compatibleMode: true,
-		topologyInfo:   ti,
-=======
 	ti := labelsGetterMock{}
 
 	c := &diagnosticDataCollector{
 		client:       client,
 		logger:       logrus.New(),
 		topologyInfo: ti,
->>>>>>> a9fb2fb2
 	}
 
 	metrics := collect(c)
 	actualMetrics := helpers.ReadMetrics(metrics)
-<<<<<<< HEAD
-	filters := []string{
-		"mongodb_mongod_metrics_cursor_open",
-		"mongodb_mongod_metrics_get_last_error_wtimeouts_total",
-		"mongodb_mongod_wiredtiger_cache_bytes",
-		"mongodb_mongod_wiredtiger_transactions_total",
-		"mongodb_mongod_wiredtiger_cache_bytes_total",
-		"mongodb_op_counters_total",
-		"mongodb_ss_mem_resident",
-		"mongodb_ss_mem_virtual",
-		"mongodb_ss_metrics_cursor_open",
-		"mongodb_ss_metrics_getLastError_wtime_totalMillis",
-		"mongodb_ss_opcounters",
-		"mongodb_ss_opcountersRepl",
-		"mongodb_ss_wt_cache_maximum_bytes_configured",
-		"mongodb_ss_wt_cache_modified_pages_evicted",
-	}
-	actualMetrics = filterMetrics(actualMetrics, filters)
-	actualLines := helpers.Format(helpers.WriteMetrics(actualMetrics))
-	metricNames := getMetricNames(actualLines)
-
-	sort.Strings(filters)
-	for _, want := range filters {
-		assert.True(t, metricNames[want], fmt.Sprintf("missing %q metric", want))
-	}
-=======
 	actualMetrics = filterMetrics(actualMetrics)
 
 	actualLines := helpers.Format(helpers.WriteMetrics(actualMetrics))
@@ -145,5 +100,4 @@
 	}
 
 	_ = actualLines // TODO: complete the test
->>>>>>> a9fb2fb2
 }