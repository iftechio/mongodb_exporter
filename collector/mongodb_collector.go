// Copyright 2017 Percona LLC
//
// Licensed under the Apache License, Version 2.0 (the "License");
// you may not use this file except in compliance with the License.
// You may obtain a copy of the License at
//
//   http://www.apache.org/licenses/LICENSE-2.0
//
// Unless required by applicable law or agreed to in writing, software
// distributed under the License is distributed on an "AS IS" BASIS,
// WITHOUT WARRANTIES OR CONDITIONS OF ANY KIND, either express or implied.
// See the License for the specific language governing permissions and
// limitations under the License.

package collector

import (
	"fmt"
	"sync"
	"time"

	"github.com/prometheus/client_golang/prometheus"
	"github.com/prometheus/common/log"
	"gopkg.in/mgo.v2"

	"github.com/percona/mongodb_exporter/collector/mongod"
	"github.com/percona/mongodb_exporter/collector/mongos"
	"github.com/percona/mongodb_exporter/shared"
)

const namespace = "mongodb"

// MongodbCollectorOpts is the options of the mongodb collector.
type MongodbCollectorOpts struct {
	URI                      string
	TLSConnection            bool
	TLSCertificateFile       string
	TLSPrivateKeyFile        string
	TLSCaFile                string
	TLSHostnameValidation    bool
	DBPoolLimit              int
	CollectDatabaseMetrics   bool
	CollectCollectionMetrics bool
<<<<<<< HEAD
	CollectTopMetrics        bool
=======
	CollectIndexUsageStats   bool
>>>>>>> e316b66e
	SocketTimeout            time.Duration
	SyncTimeout              time.Duration
}

func (in *MongodbCollectorOpts) toSessionOps() *shared.MongoSessionOpts {
	return &shared.MongoSessionOpts{
		URI:                   in.URI,
		TLSConnection:         in.TLSConnection,
		TLSCertificateFile:    in.TLSCertificateFile,
		TLSPrivateKeyFile:     in.TLSPrivateKeyFile,
		TLSCaFile:             in.TLSCaFile,
		TLSHostnameValidation: in.TLSHostnameValidation,
		PoolLimit:             in.DBPoolLimit,
		SocketTimeout:         in.SocketTimeout,
		SyncTimeout:           in.SyncTimeout,
	}
}

// MongodbCollector is in charge of collecting mongodb's metrics.
type MongodbCollector struct {
	Opts *MongodbCollectorOpts

	scrapesTotal              prometheus.Counter
	scrapeErrorsTotal         prometheus.Counter
	lastScrapeError           prometheus.Gauge
	lastScrapeDurationSeconds prometheus.Gauge
	mongoUp                   prometheus.Gauge

	mongoSessLock sync.Mutex
	mongoSess     *mgo.Session
}

// NewMongodbCollector returns a new instance of a MongodbCollector.
func NewMongodbCollector(opts *MongodbCollectorOpts) *MongodbCollector {
	exporter := &MongodbCollector{
		Opts: opts,

		scrapesTotal: prometheus.NewCounter(prometheus.CounterOpts{
			Namespace: namespace,
			Subsystem: "exporter",
			Name:      "scrapes_total",
			Help:      "Total number of times MongoDB was scraped for metrics.",
		}),
		scrapeErrorsTotal: prometheus.NewCounter(prometheus.CounterOpts{
			Namespace: namespace,
			Subsystem: "exporter",
			Name:      "scrape_errors_total",
			Help:      "Total number of times an error occurred scraping a MongoDB.",
		}),
		lastScrapeError: prometheus.NewGauge(prometheus.GaugeOpts{
			Namespace: namespace,
			Subsystem: "exporter",
			Name:      "last_scrape_error",
			Help:      "Whether the last scrape of metrics from MongoDB resulted in an error (1 for error, 0 for success).",
		}),
		lastScrapeDurationSeconds: prometheus.NewGauge(prometheus.GaugeOpts{
			Namespace: namespace,
			Subsystem: "exporter",
			Name:      "last_scrape_duration_seconds",
			Help:      "Duration of the last scrape of metrics from MongoDB.",
		}),
		mongoUp: prometheus.NewGauge(prometheus.GaugeOpts{
			Namespace: namespace,
			Name:      "up",
			Help:      "Whether MongoDB is up.",
		}),
	}

	return exporter
}

// getSession returns the cached *mgo.Session or creates a new session and returns it.
// Use sync.Mutex to avoid race condition around session creation.
func (exporter *MongodbCollector) getSession() *mgo.Session {
	exporter.mongoSessLock.Lock()
	defer exporter.mongoSessLock.Unlock()

	if exporter.mongoSess == nil {
		exporter.mongoSess = shared.MongoSession(exporter.Opts.toSessionOps())
	}
	if exporter.mongoSess == nil {
		return nil
	}
	return exporter.mongoSess.Copy()
}

// Close cleanly closes the mongo session if it exists.
func (exporter *MongodbCollector) Close() {
	exporter.mongoSessLock.Lock()
	defer exporter.mongoSessLock.Unlock()

	if exporter.mongoSess != nil {
		exporter.mongoSess.Close()
	}
}

// Describe sends the super-set of all possible descriptors of metrics collected by this Collector
// to the provided channel and returns once the last descriptor has been sent.
// Part of prometheus.Collector interface.
func (exporter *MongodbCollector) Describe(ch chan<- *prometheus.Desc) {
	// We cannot know in advance what metrics the exporter will generate
	// from MongoDB. So we use the poor man's describe method: Run a collect
	// and send the descriptors of all the collected metrics. The problem
	// here is that we need to connect to the MongoDB. If it is currently
	// unavailable, the descriptors will be incomplete. Since this is a
	// stand-alone exporter and not used as a library within other code
	// implementing additional metrics, the worst that can happen is that we
	// don't detect inconsistent metrics created by this exporter
	// itself. Also, a change in the monitored MongoDB instance may change the
	// exported metrics during the runtime of the exporter.

	metricCh := make(chan prometheus.Metric)
	doneCh := make(chan struct{})

	go func() {
		for m := range metricCh {
			ch <- m.Desc()
		}
		close(doneCh)
	}()

	exporter.Collect(metricCh)
	close(metricCh)
	<-doneCh
}

// Collect is called by the Prometheus registry when collecting metrics.
// Part of prometheus.Collector interface.
func (exporter *MongodbCollector) Collect(ch chan<- prometheus.Metric) {
	exporter.scrape(ch)

	exporter.scrapesTotal.Collect(ch)
	exporter.scrapeErrorsTotal.Collect(ch)
	exporter.lastScrapeError.Collect(ch)
	exporter.lastScrapeDurationSeconds.Collect(ch)
	exporter.mongoUp.Collect(ch)
}

func (exporter *MongodbCollector) scrape(ch chan<- prometheus.Metric) {
	exporter.scrapesTotal.Inc()
	var err error
	defer func(begun time.Time) {
		exporter.lastScrapeDurationSeconds.Set(time.Since(begun).Seconds())
		if err == nil {
			exporter.lastScrapeError.Set(0)
		} else {
			exporter.scrapeErrorsTotal.Inc()
			exporter.lastScrapeError.Set(1)
		}
	}(time.Now())

	mongoSess := exporter.getSession()
	if mongoSess == nil {
		err = fmt.Errorf("Can't create mongo session to %s", shared.RedactMongoUri(exporter.Opts.URI))
		log.Error(err)
		exporter.mongoUp.Set(0)
		return
	}
	defer mongoSess.Close()

	var serverVersion string
	serverVersion, err = shared.MongoSessionServerVersion(mongoSess)
	if err != nil {
		log.Errorf("Problem gathering the mongo server version: %s", err)
		exporter.mongoUp.Set(0)
		return
	}
	exporter.mongoUp.Set(1)

	var nodeType string
	nodeType, err = shared.MongoSessionNodeType(mongoSess)
	if err != nil {
		log.Errorf("Problem gathering the mongo node type: %s", err)
		return
	}

	log.Debugf("Connected to: %s (node type: %s, server version: %s)", shared.RedactMongoUri(exporter.Opts.URI), nodeType, serverVersion)
	switch {
	case nodeType == "mongos":
		exporter.collectMongos(mongoSess, ch)
	case nodeType == "mongod":
		exporter.collectMongod(mongoSess, ch)
	case nodeType == "replset":
		exporter.collectMongodReplSet(mongoSess, ch)
	default:
		err = fmt.Errorf("Unrecognized node type %s", nodeType)
		log.Error(err)
	}
}

func (exporter *MongodbCollector) collectMongos(session *mgo.Session, ch chan<- prometheus.Metric) {
	// read from primaries only when using mongos to avoid SERVER-27864
	session.SetMode(mgo.Strong, true)

	log.Debug("Collecting Server Status")
	serverStatus := collector_mongos.GetServerStatus(session)
	if serverStatus != nil {
		serverStatus.Export(ch)
	}

	log.Debug("Collecting Sharding Status")
	shardingStatus := collector_mongos.GetShardingStatus(session)
	if shardingStatus != nil {
		shardingStatus.Export(ch)
	}

	if exporter.Opts.CollectDatabaseMetrics {
		log.Debug("Collecting Database Status From Mongos")
		dbStatList := collector_mongos.GetDatabaseStatList(session)
		if dbStatList != nil {
			dbStatList.Export(ch)
		}
	}

	if exporter.Opts.CollectCollectionMetrics {
		log.Debug("Collecting Collection Status From Mongos")
		collStatList := collector_mongos.GetCollectionStatList(session)
		if collStatList != nil {
			collStatList.Export(ch)
		}
	}
}

func (exporter *MongodbCollector) collectMongod(session *mgo.Session, ch chan<- prometheus.Metric) {
	log.Debug("Collecting Server Status")
	serverStatus := collector_mongod.GetServerStatus(session)
	if serverStatus != nil {
		serverStatus.Export(ch)
	}

	if exporter.Opts.CollectDatabaseMetrics {
		log.Debug("Collecting Database Status From Mongod")
		dbStatList := collector_mongod.GetDatabaseStatList(session)
		if dbStatList != nil {
			dbStatList.Export(ch)
		}
	}

	if exporter.Opts.CollectCollectionMetrics {
		log.Debug("Collecting Collection Status From Mongod")
		collStatList := collector_mongod.GetCollectionStatList(session)
		if collStatList != nil {
			collStatList.Export(ch)
		}
	}

<<<<<<< HEAD
	if exporter.Opts.CollectTopMetrics {
		log.Debug("Collecting Top Metrics")
		topStatus := collector_mongod.GetTopStatus(session)
		if topStatus != nil {
			topStatus.Export(ch)
		}
	}

=======
	if exporter.Opts.CollectIndexUsageStats {
		log.Debug("Collecting Index Statistics")
		indexStatList := collector_mongod.GetIndexUsageStatList(session)
		if indexStatList != nil {
			indexStatList.Export(ch)
		}
	}
>>>>>>> e316b66e
}

func (exporter *MongodbCollector) collectMongodReplSet(session *mgo.Session, ch chan<- prometheus.Metric) {
	exporter.collectMongod(session, ch)

	log.Debug("Collecting Replset Status")
	replSetStatus := collector_mongod.GetReplSetStatus(session)
	if replSetStatus != nil {
		replSetStatus.Export(ch)
	}

	log.Debug("Collecting Replset Oplog Status")
	oplogStatus := collector_mongod.GetOplogStatus(session)
	if oplogStatus != nil {
		oplogStatus.Export(ch)
	}
}

// check interface
var _ prometheus.Collector = (*MongodbCollector)(nil)<|MERGE_RESOLUTION|>--- conflicted
+++ resolved
@@ -41,11 +41,8 @@
 	DBPoolLimit              int
 	CollectDatabaseMetrics   bool
 	CollectCollectionMetrics bool
-<<<<<<< HEAD
 	CollectTopMetrics        bool
-=======
 	CollectIndexUsageStats   bool
->>>>>>> e316b66e
 	SocketTimeout            time.Duration
 	SyncTimeout              time.Duration
 }
@@ -292,7 +289,6 @@
 		}
 	}
 
-<<<<<<< HEAD
 	if exporter.Opts.CollectTopMetrics {
 		log.Debug("Collecting Top Metrics")
 		topStatus := collector_mongod.GetTopStatus(session)
@@ -301,7 +297,6 @@
 		}
 	}
 
-=======
 	if exporter.Opts.CollectIndexUsageStats {
 		log.Debug("Collecting Index Statistics")
 		indexStatList := collector_mongod.GetIndexUsageStatList(session)
@@ -309,7 +304,6 @@
 			indexStatList.Export(ch)
 		}
 	}
->>>>>>> e316b66e
 }
 
 func (exporter *MongodbCollector) collectMongodReplSet(session *mgo.Session, ch chan<- prometheus.Metric) {
