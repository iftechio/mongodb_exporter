--- conflicted
+++ resolved
@@ -52,12 +52,7 @@
 // Describe describes all mongodb's metrics.
 func (exporter *MongodbCollector) Describe(ch chan<- *prometheus.Desc) {
 	glog.Info("Describing groups")
-<<<<<<< HEAD
 	session := shared.MongoSession(exporter.Opts.toSessionOps())
-	defer session.Close()
-=======
-	session := shared.MongoSession(exporter.Opts.URI)
->>>>>>> bbba48b4
 	if session != nil {
 		serverStatus := collector_mongos.GetServerStatus(session)
 		if serverStatus != nil {
@@ -69,12 +64,7 @@
 
 // Collect collects all mongodb's metrics.
 func (exporter *MongodbCollector) Collect(ch chan<- prometheus.Metric) {
-<<<<<<< HEAD
 	mongoSess := shared.MongoSession(exporter.Opts.toSessionOps())
-	defer mongoSess.Close()
-=======
-	mongoSess := shared.MongoSession(exporter.Opts.URI)
->>>>>>> bbba48b4
 	if mongoSess != nil {
 		defer mongoSess.Close()
 		serverVersion, err := shared.MongoSessionServerVersion(mongoSess)
